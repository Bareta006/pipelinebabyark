<<<<<<< HEAD
<!-- /sections/section-inline-cards.liquid -->

{%- assign animation_anchor = "[data-section-id='" | append: section.id | append: "']" -%}

<section class="section-inline-cards {{ section.settings.text_color }}"
  data-section-id="{{ section.id }}"
  data-section-type="inline-cards"
  style="--PT: {{ section.settings.padding_top }}px; --PB: {{ section.settings.padding_bottom }}px;">
  
  <div class="{{ section.settings.width }} section-padding">
    
    <!-- Content Container with Background and Border Radius -->
    <div class="inline-cards-content {{ section.settings.bg }}">
      
      <!-- Section Header --> 
      {% if section.settings.title != blank or section.settings.description != blank %}
        <div class="section__header {{ section.settings.title_alignment }}">
          {% if section.settings.title != blank %}
            <h2 class="section__title heading-size-{{ section.settings.title_size }}">
              {{ section.settings.title }}
            </h2>
          {% endif %}
          
          {% if section.settings.description != blank %}
            <div class="section__description rte body-size-{{ section.settings.description_size }}">
              {{ section.settings.description }}
            </div>
          {% endif %}
        </div>
      {% endif %}

      <!-- Cards Container -->
      <div class="inline-cards-wrapper">
        <div class="cards-container" 
             style="--cards-desktop: {{ section.settings.cards_desktop }}; --cards-tablet: {{ section.settings.cards_tablet }};">
          
          {% for block in section.blocks %}
            <div class="card-item" {{ block.shopify_attributes }}>
              {% render 'inline-card', 
                card_image: block.settings.card_image,
                card_title: block.settings.card_title,
                card_description: block.settings.card_description,
                card_title_size: section.settings.card_title_size,
                card_description_size: section.settings.card_description_size
              %}
            </div>
          {% endfor %}
          
        </div>
      </div>
      
    </div>
    
  </div>
</section>

<style>
  #shopify-section-{{ section.id }} {
    --card-gap: 2rem;
    --card-aspect-ratio: 1.18;
  }

  /* Content Container */
  #shopify-section-{{ section.id }} .inline-cards-content {
    border-radius: 30px;
    overflow: hidden;
    position: relative;
  }

  /* Section Header */
  #shopify-section-{{ section.id }} .section__header {
    margin-bottom: 3rem;
    padding: 3rem 3rem 0 3rem;
  }
  
  #shopify-section-{{ section.id }} .section__title {
    margin-bottom: 1.5rem;
  }

  /* Cards Wrapper */
  #shopify-section-{{ section.id }} .inline-cards-wrapper {
    position: relative;
    padding: 0 3rem 3rem 3rem;
  }

  /* Cards Container - Flexbox Layout */
  #shopify-section-{{ section.id }} .cards-container {
    display: flex;
    flex-wrap: wrap;
    gap: var(--card-gap);
    width: 100%;
  }

  /* Individual Card Item */
  #shopify-section-{{ section.id }} .card-item {
    flex: 1 1 calc((100% / var(--cards-desktop)) - (var(--card-gap) * (var(--cards-desktop) - 1) / var(--cards-desktop)));
    min-width: 280px;
    max-width: 100%;
  }

  /* Tablet Responsive */
  @media screen and (min-width: 750px) and (max-width: 1099px) {
    #shopify-section-{{ section.id }} .card-item {
      flex: 1 1 calc((100% / var(--cards-tablet)) - (var(--card-gap) * (var(--cards-tablet) - 1) / var(--cards-tablet)));
    }
  }

  /* Mobile Responsive - Stacked Vertically */
  @media screen and (max-width: 749px) {
    #shopify-section-{{ section.id }} .inline-cards-content {
      border-radius: 20px;
    }

    #shopify-section-{{ section.id }} .section__header {
      padding: 2rem 2rem 0 2rem;
      margin-bottom: 2rem;
    }

    #shopify-section-{{ section.id }} .inline-cards-wrapper {
      padding: 0 2rem 2rem 2rem;
    }

    #shopify-section-{{ section.id }} .cards-container {
      flex-direction: column;
      gap: 1.5rem;
    }

    #shopify-section-{{ section.id }} .card-item {
      flex: none;
      width: 100%;
      min-width: unset;
    }
  }
</style>

{% schema %}
{
  "name": "Inline Cards",
  "settings": [
    {
      "type": "header",
      "content": "Section Header"
    },
    {
      "type": "text",
      "id": "title",
      "label": "Section Title",
      "default": "Our Features"
    },
    {
      "type": "richtext",
      "id": "description",
      "label": "Section Description",
      "default": "<p>Discover our amazing features through these cards.</p>"
    },
    {
      "type": "select",
      "id": "title_alignment",
      "label": "Title Alignment",
      "default": "text-center",
      "options": [
        { "value": "text-left", "label": "Left" },
        { "value": "text-center", "label": "Centered" },
        { "value": "text-right", "label": "Right" }
      ]
    },
    {
      "type": "range",
      "id": "title_size",
      "min": 1,
      "max": 15,
      "step": 1,
      "label": "Title Size",
      "default": 8
    },
    {
      "type": "range",
      "id": "description_size",
      "min": 1,
      "max": 15,
      "step": 1,
      "label": "Description Size",
      "default": 5
    },
    {
      "type": "header",
      "content": "Layout Settings"
    },
    {
      "type": "range",
      "id": "cards_desktop",
      "min": 1,
      "max": 3,
      "step": 1,
      "label": "Cards per row (Desktop)",
      "default": 3
    },
    {
      "type": "select",
      "id": "cards_tablet",
      "label": "Cards per row (Tablet)",
      "default": "2",
      "options": [
        { "value": "1", "label": "1 card" },
        { "value": "2", "label": "2 cards" }
      ]
    },
    {
      "type": "header",
      "content": "Card Content"
    },
    {
      "type": "range",
      "id": "card_title_size",
      "min": 1,
      "max": 15,
      "step": 1,
      "label": "Card Title Size",
      "default": 6
    },
    {
      "type": "range",
      "id": "card_description_size",
      "min": 1,
      "max": 15,
      "step": 1,
      "label": "Card Description Size",
      "default": 4
    },
    {
      "type": "header",
      "content": "Style"
    },
    {
      "type": "select",
      "id": "text_color",
      "label": "Text color",
      "default": "text--neutral",
      "options": [
        { "value": "text--neutral", "label": "Normal text"},
        { "value": "text--white", "label": "White"},
        { "value": "text--primary", "label": "Primary accent"},
        { "value": "text--secondary", "label": "Secondary accent"},
        { "value": "text--black", "label": "Black"},
        { "value": "text--invert--primary", "label": "Primary dark accent"},
        { "value": "text--invert--secondary", "label": "Secondary dark accent"},
        { "value": "text--invert", "label": "Inverted text color"},
        { "value": "text--bright--primary", "label": "Primary bright accent"},
        { "value": "text--bright--secondary", "label": "Secondary bright accent"}
      ]
    },
    {
      "type": "select",
      "id": "bg",
      "label": "Background color",
      "default": "palette--light bg--neutral",
      "options": [
        { "value": "palette--light bg--neutral", "label": "Default"},
        { "value": "palette--light bg--accent", "label": "Light"},
        { "value": "palette--dark bg--invert", "label": "Dark"},
        { "value": "palette--dark bg--invert--accent", "label": "Dark accent"},
        { "value": "palette--bright bg--bright", "label": "Bright"},
        { "value": "palette--bright bg--bright--accent", "label": "Bright accent"}
      ]
    },
    {
      "type": "header",
      "content": "Section spacing"
    },
    {
      "type": "select",
      "id": "width",
      "label": "Width",
      "default": "wrapper",
      "options": [
        { "value": "wrapper--full", "label": "Full width padded" },
        { "value": "wrapper", "label": "Page width" },
        { "value": "wrapper--narrow", "label": "Page width narrow" },
        { "value": "wrapper--tiny", "label": "Page width extra narrow" }
      ]
    },
    {
      "type": "range",
      "id": "padding_top",
      "min": 0,
      "max": 180,
      "step": 2,
      "unit": "px",
      "label": "Padding top",
      "default": 36
    },
    {
      "type": "range",
      "id": "padding_bottom",
      "min": 0,
      "max": 180,
      "step": 2,
      "unit": "px",
      "label": "Padding bottom",
      "default": 36
    }
  ],
  "blocks": [
    {
      "type": "card",
      "name": "Card",
      "limit": 4,
      "settings": [
        {
          "type": "image_picker",
          "id": "card_image",
          "label": "Card Image"
        },
        {
          "type": "text",
          "id": "card_title",
          "label": "Card Title",
          "default": "Card Title"
        },
        {
          "type": "richtext",
          "id": "card_description",
          "label": "Card Description",
          "default": "<p>This is the card description that explains the content of this particular card.</p>"
        }
      ]
    }
  ],
  "presets": [
    {
      "name": "Inline Cards",
      "category": "Image",
      "blocks": [
        {
          "type": "card",
          "settings": {
            "card_title": "First Card",
            "card_description": "<p>This is the description for the first card showcasing our amazing features.</p>"
          }
        },
        {
          "type": "card",
          "settings": {
            "card_title": "Second Card", 
            "card_description": "<p>This is the description for the second card with more great content to explore.</p>"
          }
        },
        {
          "type": "card",
          "settings": {
            "card_title": "Third Card",
            "card_description": "<p>This is the description for the third card showcasing additional features.</p>"
          }
        }
      ]
    }
  ],
  "disabled_on": {
    "groups": ["header","footer","aside"]
=======
{% schema %}
  {
    "name": "Section name",
    "settings": []
>>>>>>> 71bc92d9
  }
{% endschema %}<|MERGE_RESOLUTION|>--- conflicted
+++ resolved
@@ -1,4 +1,3 @@
-<<<<<<< HEAD
 <!-- /sections/section-inline-cards.liquid -->
 
 {%- assign animation_anchor = "[data-section-id='" | append: section.id | append: "']" -%}
@@ -197,14 +196,13 @@
       "default": 3
     },
     {
-      "type": "select",
+      "type": "range",
       "id": "cards_tablet",
+      "min": 1,
+      "max": 2, 
+      "step": 1,
       "label": "Cards per row (Tablet)",
-      "default": "2",
-      "options": [
-        { "value": "1", "label": "1 card" },
-        { "value": "2", "label": "2 cards" }
-      ]
+      "default": 2
     },
     {
       "type": "header",
@@ -358,11 +356,6 @@
   ],
   "disabled_on": {
     "groups": ["header","footer","aside"]
-=======
-{% schema %}
-  {
-    "name": "Section name",
-    "settings": []
->>>>>>> 71bc92d9
-  }
-{% endschema %}+  }
+}
+{% endschema %} 